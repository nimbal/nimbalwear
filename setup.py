import setuptools
import re

def get_property(prop, project):
    result = re.search(r'{}\s*=\s*[\'"]([^\'"]*)[\'"]'.format(prop), open(project + '/__init__.py').read())
    return result.group(1)

with open("README.md", "r", encoding="utf-8") as fh:
    long_description = fh.read()

project_name = "nwpipeline"

setuptools.setup(
    name=project_name,
    version=get_property('__version__', project_name),
    author="Kit Beyer",
    author_email="kitbeyer@gmail.com",
    description="NiMBaLWear wearable data processing pipeline.",
    long_description=long_description,
    long_description_content_type="text/markdown",
    url="https://github.com/nimbal/nwpipeline",
    classifiers=[
        "Programming Language :: Python :: 3",
        "Operating System :: OS Independent",
    ],
    packages=setuptools.find_packages(),
    python_requires=">=3.6",
    install_requires=['tqdm', 'pandas',
                      'pyedflib@git+https://github.com/holgern/pyedflib@v0.1.21#egg=pyedflib',
                      'nwdata@git+https://github.com/nimbal/nwdata@v0.2.0#egg=nwdata',
<<<<<<< HEAD
                      'nwnonwear@git+https://github.com/nimbal/nwnonwear@v0.1.0#egg=nwnonwear',
                      'nwgait@git+https://github.com/nimbal/nwgait@v0.0.1#egg=nwgait',
                      'nwsleep@git+https://github.com/nimbal/nwsleep@pipeline#egg=nwsleep'],
=======
                      'nwnonwear@git+https://github.com/nimbal/nwnonwear@v0.1.1#egg=nwnonwear',
                      'nwactivity@git+https://github.com/nimbal/nwactivity@v0.1.0#egg=nwactivity',
                      'nwgait@git+https://github.com/nimbal/nwgait@v0.1.0#egg=nwgait'],
>>>>>>> 185d2d14
)<|MERGE_RESOLUTION|>--- conflicted
+++ resolved
@@ -28,13 +28,8 @@
     install_requires=['tqdm', 'pandas',
                       'pyedflib@git+https://github.com/holgern/pyedflib@v0.1.21#egg=pyedflib',
                       'nwdata@git+https://github.com/nimbal/nwdata@v0.2.0#egg=nwdata',
-<<<<<<< HEAD
-                      'nwnonwear@git+https://github.com/nimbal/nwnonwear@v0.1.0#egg=nwnonwear',
-                      'nwgait@git+https://github.com/nimbal/nwgait@v0.0.1#egg=nwgait',
-                      'nwsleep@git+https://github.com/nimbal/nwsleep@pipeline#egg=nwsleep'],
-=======
                       'nwnonwear@git+https://github.com/nimbal/nwnonwear@v0.1.1#egg=nwnonwear',
                       'nwactivity@git+https://github.com/nimbal/nwactivity@v0.1.0#egg=nwactivity',
-                      'nwgait@git+https://github.com/nimbal/nwgait@v0.1.0#egg=nwgait'],
->>>>>>> 185d2d14
+                      'nwgait@git+https://github.com/nimbal/nwgait@v0.1.0#egg=nwgait',
+                      'nwsleep@git+https://github.com/nimbal/nwsleep@pipeline#egg=nwsleep'],
 )