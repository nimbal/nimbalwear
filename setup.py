import setuptools
import re

def get_property(prop, project):
    result = re.search(r'{}\s*=\s*[\'"]([^\'"]*)[\'"]'.format(prop), open(project + '/__init__.py').read())
    return result.group(1)

with open("README.md", "r", encoding="utf-8") as fh:
    long_description = fh.read()

project_name = "nwpipeline"

setuptools.setup(
    name=project_name,
    version=get_property('__version__', project_name),
    author="Kit Beyer",
    author_email="kitbeyer@gmail.com",
    description="NiMBaLWear wearable data processing pipeline.",
    long_description=long_description,
    long_description_content_type="text/markdown",
    url="https://github.com/nimbal/nwpipeline",
    classifiers=[
        "Programming Language :: Python :: 3",
        "Operating System :: OS Independent",
    ],
    packages=setuptools.find_packages(),
    python_requires=">=3.6",
    install_requires=['tqdm', 'pandas',
                      'pyedflib@git+https://github.com/holgern/pyedflib@v0.1.21#egg=pyedflib',
                      'nwdata@git+https://github.com/nimbal/nwdata@v0.3.0#egg=nwdata',
                      'nwnonwear@git+https://github.com/nimbal/nwnonwear@v0.1.1#egg=nwnonwear',
                      'nwactivity@git+https://github.com/nimbal/nwactivity@v0.1.1#egg=nwactivity',
<<<<<<< HEAD
                      'nwgait@git+https://github.com/nimbal/nwgait@v0.1.0#egg=nwgait',
                      'nwsleep@git+https://github.com/nimbal/nwsleep@v0.1.0#egg=nwsleep'],
=======
                      'nwgait@git+https://github.com/nimbal/nwgait@v0.1.2#egg=nwgait'],
>>>>>>> aabf6cf0
)<|MERGE_RESOLUTION|>--- conflicted
+++ resolved
@@ -30,10 +30,6 @@
                       'nwdata@git+https://github.com/nimbal/nwdata@v0.3.0#egg=nwdata',
                       'nwnonwear@git+https://github.com/nimbal/nwnonwear@v0.1.1#egg=nwnonwear',
                       'nwactivity@git+https://github.com/nimbal/nwactivity@v0.1.1#egg=nwactivity',
-<<<<<<< HEAD
-                      'nwgait@git+https://github.com/nimbal/nwgait@v0.1.0#egg=nwgait',
+                      'nwgait@git+https://github.com/nimbal/nwgait@v0.1.2#egg=nwgait',
                       'nwsleep@git+https://github.com/nimbal/nwsleep@v0.1.0#egg=nwsleep'],
-=======
-                      'nwgait@git+https://github.com/nimbal/nwgait@v0.1.2#egg=nwgait'],
->>>>>>> aabf6cf0
 )