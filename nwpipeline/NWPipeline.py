import os
import datetime as dt
from pathlib import Path
import logging
import traceback

from tqdm import tqdm
import pandas as pd
import nwdata
import nwnonwear
from nwpipeline import __version__
import nwgait
<<<<<<< HEAD
from functools import wraps
=======
import nwactivity
>>>>>>> 185d2d14


class NWPipeline:

    def __init__(self, study_dir):

        # initialize folder structure
        self.study_dir = os.path.abspath(study_dir)

        # get study code
        self.study_code = os.path.basename(self.study_dir)

        self.dirs = {
            'study': '',
            'meta': 'meta',
            'logs': 'meta/logs',
            'raw': 'raw',
            'processed': 'processed',
            'standard_device_edf': 'processed/standard_device_edf',
            'cropped_device_edf': 'processed/cropped_device_edf',
            'sensor_edf': 'processed/sensor_edf',
            'analyzed': 'analyzed',
            'nonwear': 'analyzed/nonwear',
            'standard_nonwear_times': 'analyzed/nonwear/standard_nonwear_times',
            'activity': 'analyzed/activity',
            'epoch_activity': 'analyzed/activity/epoch_activity',
            'daily_activity': 'analyzed/activity/daily_activity',
            'gait': 'analyzed/gait',
            'sleep': 'analyzed/sleep'}

        self.dirs = {key: os.path.join(self.study_dir, value) for key, value in self.dirs.items()}

        # pipeline data files
        self.device_info_path = os.path.join(self.dirs['meta'], 'devices.csv')
        self.log_file_path = os.path.join(self.dirs['logs'], "processing.log")

        # TODO: check for required files (raw data, device_list)

        # read device list
        self.device_info = pd.read_csv(self.device_info_path, dtype=str).fillna('')

        # TODO: Check devices.csv integrity
        # - ensure study code same for all rows (required) and matches study_dir (warning)
        # - unique combo of study, subject, coll, device type, device location (blanks allowed if still unique)
        # - ensure no missing file names

        # initialize folder structure
        for key, value in self.dirs.items():
            Path(value).mkdir(parents=True, exist_ok=True)

    def run(self, subject_ids=None, coll_ids=None, single_stage=None, overwrite_header=False, quiet=False, log=True):

        logging.basicConfig(format='%(asctime)s %(levelname)s: %(message)s', filename=self.log_file_path,
                            level=logging.INFO)

        message("\n\n", level='info', display=(not quiet), log=log)
        message(f"---- Start processing pipeline ----------------------------------------------",
                level='info', display=(not quiet), log=log)
        message("", level='info', display=(not quiet), log=log)

        # if no subject_ids passed then do all
        if subject_ids is None:
            subject_ids = self.get_subject_ids()

        # if no coll_ids passed then do all
        if coll_ids is None:
            coll_ids = self.get_coll_ids()

        message(f"Version: {__version__}", level='info', display=(not quiet), log=log)
        message(f"Study: {self.study_code}", level='info', display=(not quiet), log=log)
        message(f"Subjects: {subject_ids}", level='info', display=(not quiet), log=log)
        message(f"Collections: {coll_ids}", level='info', display=(not quiet), log=log)
        if single_stage is not None:
            message(f"Single stage: {single_stage}", level='info', display=(not quiet), log=log)
        message("", level='info', display=(not quiet), log=log)

        for subject_id in tqdm(subject_ids, desc="Processing subjects", leave=True):

            for coll_id in tqdm(coll_ids, desc="Processing collections", leave=False):

                message(f"---- Subject {subject_id}, Collection {coll_id} --------", level='info', display=(not quiet),
                        log=log)
                message("", level='info', display=(not quiet), log=log)
                
                try:
                    # get devices for this collection from device_list
                    coll_device_list_df = self.device_info.loc[(self.device_info['study_code'] == self.study_code) &
                                                               (self.device_info['subject_id'] == subject_id) &
                                                               (self.device_info['coll_id'] == coll_id)]
                    coll_device_list_df.reset_index(inplace=True, drop=True)
    
                    # construct collection class and process
                    coll = NWCollection(study_code=self.study_code, subject_id=subject_id, coll_id=coll_id, device_info=coll_device_list_df,
                                        dirs=self.dirs)
                    coll.process(single_stage=single_stage, overwrite_header=overwrite_header, min_crop_duration=3,
                                 max_crop_time_to_eof=20, quiet=quiet, log=log)
                except:
                    tb = traceback.format_exc()
                    message(tb, level='error', display=(not quiet), log=log)

        message("---- End ----------------------------------------------\n", level='info', display=(not quiet), log=log)

    def get_subject_ids(self):

        subject_ids = self.device_info['subject_id'].unique()
        subject_ids.sort()

        return subject_ids

    def get_coll_ids(self):

        coll_ids = self.device_info['coll_id'].unique()
        coll_ids.sort()

        return coll_ids


class NWCollection:

    sensors_switch = {'GNAC': ['ACCELEROMETER', 'TEMPERATURE', 'LIGHT', 'BUTTON'],
                      'BITF': ['ACCELEROMETER', 'ECG'],
                      'NONW': ['PLSOX']}

    sensor_channels_switch = {'GNAC': [[0, 1, 2], [3], [4], [5]],
                              'BITF': [[1, 2, 3], [0]],
                              'NONW': [[0, 1]]}

    device_locations = {'left_ankle': ['LA', 'LEFTANKLE', 'LANKLE'],
                        'left_wrist': ['LW', 'LEFTWRIST', 'LWRIST'],
                        'right_ankle': ['RA', 'RIGHTANKLE', 'RANKLE']}

    devices = []
    nonwear_times = pd.DataFrame()
    bout_times = pd.DataFrame()
    step_times = pd.DataFrame()
    daily_activity = pd.DataFrame()
    epoch_activity = pd.DataFrame()

    def __init__(self, study_code, subject_id, coll_id, device_info, dirs):

        self.study_code = study_code
        self.subject_id = subject_id
        self.coll_id = coll_id
        self.device_info = device_info
        self.dirs = dirs
        self.status_path = os.path.join(self.dirs['meta'], 'status.csv')
        # the keys are the same as the function names
        self.coll_status = {
            'nwcollection_id': f'{self.subject_id}_{self.coll_id}',
            'read': '',
            'nonwear': '',
            'read_nonwear': '',
            'crop': '',
            'save_sensors': '',
            'gait': ''
        }
        self.status_df = pd.read_csv(self.status_path) if os.path.exists(self.status_path) else pd.DataFrame(columns=self.coll_status.keys())
    
    def coll_status(f):
        @wraps(f)
        def coll_status_wrapper(self, *args, **kwargs):
            if self.coll_status['nwcollection_id'] in self.status_df['nwcollection_id'].values:
                index = self.status_df.loc[self.status_df['nwcollection_id'] == self.coll_status['nwcollection_id']].index[0]
            else:
                index = (self.status_df.index.max() + 1)
            
            try:
                res = f(self, *args, **kwargs)
                self.coll_status[f.__name__] = 'Success'
                return res
            except Exception as e:
                self.coll_status[f.__name__] = f'Failed: {str(e)}'
                raise e
            finally:
                self.status_df.loc[index, list(self.coll_status.keys())] = list(self.coll_status.values())
                self.status_df.to_csv(self.status_path, index=False)
        return coll_status_wrapper

    def process(self, single_stage=None, overwrite_header=False, min_crop_duration=1, max_crop_time_to_eof=20,
                quiet=False, log=True):
        """Processes the collection

        Args:
            single_stage (str): None, 'read', 'nonwear', 'crop', 'save_sensors'
            ...
        Returns:
            True if successful, False otherwise.
        """

        # read data from all devices in collection
        self.read(single_stage=single_stage, overwrite_header=overwrite_header, save=True, quiet=quiet, log=log)

        # data integrity ??

        # synchronize devices

        # process nonwear for all devices
        if single_stage in [None, 'nonwear']:
            self.nonwear(save=True, quiet=quiet, log=log)

        if single_stage == 'crop':
            self.read_nonwear(quiet=quiet, log=log)

        # crop final nonwear
        if single_stage in [None, 'crop']:
            self.crop(save=True, min_duration=min_crop_duration, max_time_to_eof=max_crop_time_to_eof, quiet=quiet,
                      log=log)

        # save sensor edf files
        if single_stage in [None, 'save_sensors']:
            self.save_sensors(quiet=quiet, log=log)

        # process posture

        # process activity levels
        if single_stage in [None, 'activity']:
            self.activity(save=True, quiet=quiet, log=log)

        # process gait
        if single_stage in [None, 'gait']:
            self.gait(save=True, quiet=quiet, log=log)

        # process sleep

        return True

    @coll_status
    def read(self, single_stage=None, overwrite_header=False, save=False, rename_file=False, quiet=False, log=True):

        # TODO: for single stage, only read needed devices?

        message("Reading device data from files...", level='info', display=(not quiet), log=log)
        message("", level='info', display=(not quiet), log=log)

        import_switch = {'EDF': lambda: device_data.import_edf(device_file_path, quiet=quiet),
                         'GNAC': lambda: device_data.import_gnac(device_file_path, correct_drift=True, quiet=quiet),
                         'BITF': lambda: device_data.import_bitf(device_file_path),
                         'NONW': lambda: device_data.import_nonw(device_file_path, quiet=quiet)}

        self.devices = []

        # TODO: select only devices need for single stage if not None

        # read in all data files for one subject
        for index, row in tqdm(self.device_info.iterrows(), total=self.device_info.shape[0], leave=False,
                               desc='Reading all device data'):

            study_code = row['study_code']
            subject_id = row['subject_id']
            coll_id = row['coll_id']
            device_type = row['device_type']
            device_id = row['device_id']
            device_location = row['device_location']
            device_file_name = row['file_name']
            device_file_base = os.path.splitext(device_file_name)[0]
            device_edf_name = '.'.join([device_file_base, 'edf'])

            if single_stage in [None, 'read']:

                device_file_path = os.path.join(self.dirs['raw'], device_type, device_file_name)
                import_func = import_switch.get(device_type, lambda: 'Invalid')

            elif single_stage in ['nonwear', 'crop']:

                device_file_path = os.path.join(self.dirs['standard_device_edf'], device_type, device_edf_name)
                import_func = import_switch.get('EDF', lambda: 'Invalid')

            else:

                device_file_path = os.path.join(self.dirs['cropped_device_edf'], device_type, device_edf_name)
                import_func = import_switch.get('EDF', lambda: 'Invalid')

            # check that data file exists
            if not os.path.isfile(device_file_path):
                message(
                    f"{subject_id}_{coll_id}_{device_type}_{device_location}: {device_file_path} does not exist",
                    level='warning', display=(not quiet), log=log)
                self.devices.append(None)
                continue

            # import data to device data object
            message(f"Reading {device_file_path}", level='info', display=(not quiet), log=log)

            device_data = nwdata.NWData()
            import_func()
            device_data.deidentify()

            mismatch = False

            # check header against device list info
            header_comp = {'study_code': [(device_data.header['admincode'] == study_code),
                                          device_data.header['admincode'],
                                          self.study_code],
                           'subject_id': [(device_data.header['patientcode'] == subject_id),
                                          device_data.header['patientcode'],
                                          subject_id],
                           'coll_id': [(device_data.header['patient_additional'] == coll_id),
                                       device_data.header['patient_additional'],
                                       coll_id],
                           'device_type': [(device_data.header['equipment'].split('_')[0] == device_type),
                                           device_data.header['equipment'].split('_')[0],
                                           device_type],
                           'device_id': ([(device_data.header['equipment'].split('_')[1] == device_id),
                                         device_data.header['equipment'].split('_')[1],
                                         device_id]
                                         if len(device_data.header['equipment'].split('_')) > 1
                                         else [False, '', device_id]),

                           'device_location': [(device_data.header['recording_additional'] == device_location),
                                               device_data.header['recording_additional'],
                                               device_location]}

            # generate message if any mismatches
            for key, value in header_comp.items():
                if not value[0]:
                    message(f"{subject_id}_{coll_id}_{device_type}_{device_location}:  {key} mismatch: " +
                            f"{value[1]} (header) != {value[2]} (device list)",
                            level='warning', display=(not quiet), log=log)
                    mismatch = True

            if mismatch and overwrite_header:

                message("Overwriting header from device list", level='info', display=(not quiet), log=log)

                device_data.header['admincode'] = study_code
                device_data.header['patientcode'] = subject_id
                device_data.header['patient_additional'] = coll_id
                device_data.header['equipment'] = '_'.join([device_type, device_id])
                device_data.header['recording_additional'] = device_location

            if single_stage in [None, 'read'] and save:

                # TODO: option to rename files (or maybe not even an option, just do it)

                # create all file path variables
                standard_device_path = os.path.join(self.dirs['standard_device_edf'], device_type, device_edf_name)

                # check that all folders exist for data output files
                Path(os.path.dirname(standard_device_path)).mkdir(parents=True, exist_ok=True)

                message(f"Saving {standard_device_path}", level='info', display=(not quiet), log=log)

                # write device data as edf
                device_data.export_edf(file_path=standard_device_path)

            message("", level='info', display=(not quiet), log=log)

            self.devices.append(device_data)

        return True

    @coll_status 
    def nonwear(self, save=False, quiet=False, log=True):

        # process nonwear for all devices
        message("Detecting non-wear...", level='info', display=(not quiet), log=log)
        message("", level='info', display=(not quiet), log=log)

        self.nonwear_times = pd.DataFrame()

        # detect nonwear for each device
        for index, row in tqdm(self.device_info.iterrows(), total=self.device_info.shape[0], leave=False,
                               desc='Detecting non-wear'):

            # get info from device list
            study_code = row['study_code']
            subject_id = row['subject_id']
            coll_id = row['coll_id']
            device_type = row['device_type']
            device_location = row['device_location']
            device_file_name = row['file_name']

            # TODO: Add nonwear detection for other devices

            if not device_type == 'GNAC':
                message(f"Cannot detect non-wear for {device_type}_{device_location}",
                        level='info', display=(not quiet), log=log)
                message("", level='info', display=(not quiet), log=log)
                continue

            # check for data loaded
            if self.devices[index] is None:
                message(f"{subject_id}_{coll_id}_{device_type}_{device_location}: No device data",
                        level='warning', display=(not quiet), log=log)
                message("", level='info', display=(not quiet), log=log)
                continue

            # TODO: search signal headers for signal labels
            accel_x_sig = self.devices[index].get_signal_index('Accelerometer x')
            accel_y_sig = self.devices[index].get_signal_index('Accelerometer y')
            accel_z_sig = self.devices[index].get_signal_index('Accelerometer z')
            temperature_sig = self.devices[index].get_signal_index('Temperature')

            # TODO: call different algorithm based on device_type or signals available??
            # TODO: log algorithm used

            nonwear_times, nonwear_array = nwnonwear.vert_nonwear(
                                                        x_values=self.devices[index].signals[accel_x_sig],
                                                        y_values=self.devices[index].signals[accel_y_sig],
                                                        z_values=self.devices[index].signals[accel_z_sig],
                                                        temperature_values=self.devices[index].signals[temperature_sig],
                                                        quiet=quiet)
            algorithm_name = 'Vert algorithm'

            bout_count = nonwear_times.shape[0]

            message(f"Detected {bout_count} nonwear bouts for {device_type} {device_location} ({algorithm_name})",
                    level='info', display=(not quiet), log=log)

            # convert datapoints to times
            start_date = self.devices[index].header['startdate']
            sample_rate = self.devices[index].signal_headers[accel_x_sig]['sample_rate']

            start_times = []
            end_times = []

            for nw_index, nw_row in nonwear_times.iterrows():
                start_times.append(start_date + dt.timedelta(seconds=(nw_row['start_datapoint'] / sample_rate)))
                end_times.append(start_date + dt.timedelta(seconds=(nw_row['end_datapoint'] / sample_rate)))

            nonwear_times['start_time'] = start_times
            nonwear_times['end_time'] = end_times

            # add study_code
            nonwear_times['study_code'] = study_code
            nonwear_times['subject_id'] = subject_id
            nonwear_times['coll_id'] = coll_id
            nonwear_times['device_type'] = device_type
            nonwear_times['device_location'] = device_location

            # reorder columns
            nonwear_times = nonwear_times[['study_code', 'subject_id', 'coll_id', 'device_type', 'device_location',
                                          'nonwear_bout_id', 'start_time', 'end_time']]

            # append to collection attribute
            self.nonwear_times = self.nonwear_times.append(nonwear_times, ignore_index=True)

            if save:

                # create all file path variables
                nonwear_file_base = '_'.join([study_code, subject_id, coll_id, device_type, device_location, "NONWEAR"])
                nonwear_csv_name = '.'.join([nonwear_file_base, "csv"])
                nonwear_csv_path = os.path.join(self.dirs['standard_nonwear_times'], device_type, nonwear_csv_name)

                Path(os.path.dirname(nonwear_csv_path)).mkdir(parents=True, exist_ok=True)

                message(f"Saving {nonwear_csv_path}", level='info', display=(not quiet), log=log)

                nonwear_times.to_csv(nonwear_csv_path, index=False)

            message("", level='info', display=(not quiet), log=log)

        return True

    @coll_status
    def read_nonwear(self, quiet=False, log=True):

        # read nonwear data for all devices
        message("Reading non-wear data from files...", level='info', display=(not quiet), log=log)
        message("", level='info', display=(not quiet), log=log)

        self.nonwear_times = pd.DataFrame()

        # detect nonwear for each device
        for index, row in tqdm(self.device_info.iterrows(), total=self.device_info.shape[0], leave=False,
                               desc='Reading all non-wear data'):

            # get info from device list
            study_code = row['study_code']
            subject_id = row['subject_id']
            coll_id = row['coll_id']
            device_type = row['device_type']
            device_location = row['device_location']

            nonwear_file_base = '_'.join([study_code, subject_id, coll_id, device_type, device_location, "NONWEAR"])
            nonwear_csv_name = '.'.join([nonwear_file_base, "csv"])
            nonwear_csv_path = os.path.join(self.dirs['standard_nonwear_times'], device_type, nonwear_csv_name)

            if not os.path.isfile(nonwear_csv_path):
                message(f"{subject_id}_{coll_id}_{device_type}_{device_location}: {nonwear_csv_path} does not exist",
                        level='warning', display=(not quiet), log=log)
                message("", level='info', display=(not quiet), log=log)
                self.devices.append(None)
                continue

            message(f"Reading {nonwear_csv_path}", level='info', display=(not quiet), log=log)

            # read nonwear csv file
            nonwear_times = pd.read_csv(nonwear_csv_path, dtype=str)
            nonwear_times['start_time'] = pd.to_datetime(nonwear_times['start_time'], format='%Y-%m-%d %H:%M:%S')
            nonwear_times['end_time'] = pd.to_datetime(nonwear_times['end_time'], format='%Y-%m-%d %H:%M:%S')

            # append to collection attribute
            self.nonwear_times = self.nonwear_times.append(nonwear_times, ignore_index=True)

            message("", level='info', display=(not quiet), log=log)

        return True

    @coll_status
    def crop(self, save=False, quiet=False, min_duration=1, max_time_to_eof=20, log=True):

        message("Cropping final nonwear...", level='info', display=(not quiet), log=log)
        message("", level='info', display=(not quiet), log=log)

        # crop final nonwear from all device data
        for index, row in tqdm(self.device_info.iterrows(), total=self.device_info.shape[0], leave=False,
                               desc='Cropping final nonwear'):

            # get info from device list
            study_code = row['study_code']
            subject_id = row['subject_id']
            coll_id = row['coll_id']
            device_type = row['device_type']
            device_location = row['device_location']
            device_file_name = row['file_name']

            if self.devices[index] is None:
                message(f"{subject_id}_{coll_id}_{device_type}_{device_location}: No device data",
                        level='warning', display=(not quiet), log=log)
                continue

            last_nonwear = pd.DataFrame()

            if not self.nonwear_times.empty:

                # get last device nonwear period
                last_nonwear = self.nonwear_times.loc[(self.nonwear_times['study_code'] == study_code) &
                                                      (self.nonwear_times['subject_id'] == subject_id) &
                                                      (self.nonwear_times['coll_id'] == coll_id) &
                                                      (self.nonwear_times['device_type'] == device_type) &
                                                      (self.nonwear_times['device_location'] == device_location)][-1:]

            # get time info from device data
            start_time = self.devices[index].header['startdate']
            duration = dt.timedelta(
                seconds=len(self.devices[index].signals[0]) / self.devices[index].signal_headers[0]['sample_rate'])
            end_time = start_time + duration

            nonwear_duration = dt.timedelta(minutes=0)
            nonwear_time_to_eof = dt.timedelta(minutes=max_time_to_eof + 1)

            if not last_nonwear.empty:
                # get duration and time to end of file of last nonwear
                nonwear_duration = last_nonwear['end_time'].item() - last_nonwear['start_time'].item()
                nonwear_time_to_eof = end_time - last_nonwear['end_time'].item()
            else:
                message(f"{subject_id}_{coll_id}_{device_type}_{device_location}: No nonwear data",
                        level='warning', display=(not quiet), log=log)

            # only crop if last nonwear ends within 20 minutes of end of file
            is_cropped = ((nonwear_duration >= dt.timedelta(minutes=min_duration)) &
                          (nonwear_time_to_eof <= dt.timedelta(minutes=max_time_to_eof)))

            # set new file end time to which to crop
            new_start_time = start_time
            new_end_time = last_nonwear['start_time'].item() if is_cropped else end_time

            crop_duration = end_time - new_end_time

            message(f"Cropping {crop_duration} from {device_type} {device_location}",
                    level='info', display=(not quiet), log=log)

            self.devices[index].crop(new_start_time, new_end_time)

            if save:

                # create all file path variables
                device_file_base = os.path.splitext(device_file_name)[0]
                device_edf_name = '.'.join([device_file_base, 'edf'])

                cropped_device_path = os.path.join(self.dirs['cropped_device_edf'], device_type, device_edf_name)

                # check that all folders exist for data output files
                Path(os.path.dirname(cropped_device_path)).mkdir(parents=True, exist_ok=True)

                message(f"Saving {cropped_device_path}", level='info', display=(not quiet), log=log)

                # write cropped device data as edf
                self.devices[index].export_edf(file_path=cropped_device_path)

            message("", level='info', display=(not quiet), log=log)

        return True

    @coll_status
    def save_sensors(self, quiet=False, log=True):

        message("Separating sensors from devices...", level='info', display=(not quiet), log=log)
        message("", level='info', display=(not quiet), log=log)

        for index, row in tqdm(self.device_info.iterrows(), total=self.device_info.shape[0], leave=False,
                               desc='Saving sensor edfs'):

            if self.devices[index] is None:
                continue

            # get info from device list
            device_type = row['device_type']
            device_file_name = row['file_name']

            # TODO: check that all device types in list are valid before running

            # evaluate device type cases
            sensors = self.sensors_switch.get(device_type, lambda: 'Invalid')
            sensor_channels = self.sensor_channels_switch.get(device_type, lambda: 'Invalid')

            # create all file path variables
            device_file_base = os.path.splitext(device_file_name)[0]
            sensor_edf_names = ['.'.join(['_'.join([device_file_base, sensor]), 'edf']) for sensor in sensors]

            sensor_paths = [os.path.join(self.dirs['sensor_edf'], device_type, sensors[sen], sensor_edf_names[sen])
                            for sen in range(len(sensors))]

            # check that all folders exist for data output files
            for sensor_path in sensor_paths:
                Path(os.path.dirname(sensor_path)).mkdir(parents=True, exist_ok=True)

            for sen in tqdm(range(len(sensor_paths)), leave=False, desc="Separating sensors"):

                sen_path = sensor_paths[sen]
                sen_channels = sensor_channels[sen]

                message(f"Saving {sen_path}", level='info', display=(not quiet), log=log)

                self.devices[index].export_edf(file_path=sen_path, sig_nums_out=sen_channels)

            message("", level='info', display=(not quiet), log=log)

        return True

<<<<<<< HEAD
    @coll_status
=======
    def activity(self, save=False, quiet=False, log=True):

        message("Calculating activity levels...", level='info', display=(not quiet), log=log)
        message("", level='info', display=(not quiet), log=log)

        self.epoch_activity = pd.DataFrame()

        epoch_length = 15

        # TODO: Find non-dominant rather than left wrist (need to add participant info)
        wrist_device_index = self.device_info.loc[
            self.device_info['device_location'].isin(self.device_locations['left_wrist'])].index.values

        if len(wrist_device_index) == 0:
            message(f"{self.subject_id}_{self.coll_id}: Wrist device not found in device list", level='warning',
                    display=(not quiet), log=log)
            message("", level='info', display=(not quiet), log=log)
            return False

        # TODO: add warning if multiple devices match - use first match

        wrist_device_index = wrist_device_index[0]

        accel_x_sig = self.devices[wrist_device_index].get_signal_index('Accelerometer x')
        accel_y_sig = self.devices[wrist_device_index].get_signal_index('Accelerometer y')
        accel_z_sig = self.devices[wrist_device_index].get_signal_index('Accelerometer z')

        message(f"Calculating {epoch_length}-second epoch activity...", level='info', display=(not quiet), log=log)

        # TODO: need to allow variable epoch_length and dominant?
        self.epoch_activity = \
            nwactivity.calc_wrist_powell(x=self.devices[wrist_device_index].signals[accel_x_sig],
                                         y=self.devices[wrist_device_index].signals[accel_y_sig],
                                         z=self.devices[wrist_device_index].signals[accel_z_sig],
                                         sample_rate=self.devices[wrist_device_index].signal_headers[accel_x_sig]['sample_rate'],
                                         epoch_length=epoch_length, dominant=False, quiet=quiet)

        # TODO: add study_code
        self.epoch_activity.insert(loc=0, column='study_code', value=self.study_code)
        self.epoch_activity.insert(loc=1, column='subject_id', value=self.subject_id)
        self.epoch_activity.insert(loc=2, column='coll_id', value=self.coll_id)

        #total_activity = nwactivity.sum_total_activity(epoch_intensity=epoch_intensity, epoch_length=epoch_length, quiet=quiet)

        message("Summarizing daily activity volumes...", level='info', display=(not quiet), log=log)
        self.daily_activity = nwactivity.sum_daily_activity(epoch_intensity=self.epoch_activity['intensity'], epoch_length=epoch_length,
                                            start_datetime=self.devices[wrist_device_index].header['startdate'], quiet=quiet)
        # TODO: add study_code
        self.daily_activity.insert(loc=0, column='study_code', value=self.study_code)
        self.daily_activity.insert(loc=1, column='subject_id', value=self.subject_id)
        self.daily_activity.insert(loc=2, column='coll_id', value=self.coll_id)

        # TODO: more detailed log info about what was done, epochs, days, intensities?

        if save:

            # create all file path variables
            epoch_activity_csv_name = '.'.join(['_'.join([self.study_code, self.subject_id,
                                                          self.coll_id, "EPOCH_ACTIVITY"]),
                                                "csv"])
            daily_activity_csv_name = '.'.join(['_'.join([self.study_code, self.subject_id,
                                                          self.coll_id, "DAILY_ACTIVITY"]),
                                                "csv"])

            epoch_activity_csv_path = os.path.join(self.dirs['epoch_activity'], epoch_activity_csv_name)
            daily_activity_csv_path = os.path.join(self.dirs['daily_activity'], daily_activity_csv_name)

            Path(os.path.dirname(epoch_activity_csv_path)).mkdir(parents=True, exist_ok=True)
            Path(os.path.dirname(daily_activity_csv_path)).mkdir(parents=True, exist_ok=True)

            message(f"Saving {epoch_activity_csv_path}", level='info', display=(not quiet), log=log)
            self.epoch_activity.to_csv(epoch_activity_csv_path, index=False)

            message(f"Saving {daily_activity_csv_path}", level='info', display=(not quiet), log=log)
            self.daily_activity.to_csv(daily_activity_csv_path, index=False)

        message("", level='info', display=(not quiet), log=log)

        return True

>>>>>>> 185d2d14
    def gait(self, save=False, quiet=False, log=True):

        message("Detecting steps and walking bouts...", level='info', display=(not quiet), log=log)
        message("", level='info', display=(not quiet), log=log)

        l_file_index = self.device_info.loc[self.device_info['device_location'].isin(self.device_locations['left_ankle'])].index.values
        r_file_index = self.device_info.loc[self.device_info['device_location'].isin(self.device_locations['right_ankle'])].index.values

        if not (l_file_index or r_file_index):
            raise Exception(f'{self.subject_id}_{self.coll_id}: No left or right ankle device found in device list')

        # set indices and handles case if ankle data is missing
        l_file_index = l_file_index[0] if l_file_index else r_file_index[0]
        r_file_index = r_file_index[0] if r_file_index else l_file_index[0]

        # find accelerometer indices
        assert self.device_info.loc[l_file_index, 'device_type'] == self.device_info.loc[r_file_index, 'device_type']
        device_type = self.device_info.loc[l_file_index, 'device_type']
        accel_index = self.sensors_switch[device_type].index('ACCELEROMETER')
        sig_indices = self.sensor_channels_switch[device_type][accel_index]

        # get ankle files and only take accelerometer signals
        l_file = self.devices[l_file_index]
        r_file = self.devices[r_file_index]
        l_file.signals, l_file.signal_headers = map(list, zip(*[(l_file.signals[i], l_file.signal_headers[i]) for i in sig_indices]))
        r_file.signals, r_file.signal_headers = map(list, zip(*[(r_file.signals[i], l_file.signal_headers[i]) for i in sig_indices]))

        # checks to see if files exist
        if not (l_file and r_file):
            raise Exception(f'{self.subject_id}_{self.coll_id}: Either left or right ankle device data is missing')

        # run gait algorithm to find bouts
        wb = nwgait.WalkingBouts(l_file, r_file, left_kwargs={'axis': 1}, right_kwargs={'axis': 1})

        # save bout times
        self.bout_times = wb.export_bouts()
        self.step_times = wb.export_steps()

        message(f"{self.subject_id}_{self.coll_id}: Found {self.bout_times.shape[0]} bouts",
                    level='info', display=(not quiet), log=log)
        message(f"{self.subject_id}_{self.coll_id}: Found {self.step_times.shape[0]} steps",
                    level='info', display=(not quiet), log=log)

        if save:
            # create all file path variables
            bouts_csv_name = '.'.join(['_'.join([self.study_code, self.subject_id,
                                                 self.coll_id, "GAIT_BOUTS"]),
                                       "csv"])
            steps_csv_name = '.'.join(['_'.join([self.study_code, self.subject_id,
                                                 self.coll_id, "GAIT_STEPS"]),
                                       "csv"])
            bouts_csv_path = os.path.join(self.dirs['gait'], bouts_csv_name)
            steps_csv_path = os.path.join(self.dirs['gait'], steps_csv_name)

            message(f"Saving {bouts_csv_path}", level='info', display=(not quiet), log=log)
            self.bout_times.to_csv(bouts_csv_path, index=False)

            message(f"Saving {steps_csv_path}", level='info', display=(not quiet), log=log)
            self.step_times.to_csv(steps_csv_path, index=False)

        message("", level='info', display=(not quiet), log=log)

        return True


def message(msg, level='info', display=True, log=True):

    level_switch = {'debug': lambda: logging.debug(msg),
                    'info': lambda: logging.info(msg),
                    'warning': lambda: logging.warning(msg),
                    'error': lambda: logging.error(msg),
                    'critical': lambda: logging.critical(msg)}

    if display:
        print(msg + "\n")

    if log:
        func = level_switch.get(level, lambda: 'Invalid')
        func()<|MERGE_RESOLUTION|>--- conflicted
+++ resolved
@@ -3,6 +3,7 @@
 from pathlib import Path
 import logging
 import traceback
+from functools import wraps
 
 from tqdm import tqdm
 import pandas as pd
@@ -10,11 +11,7 @@
 import nwnonwear
 from nwpipeline import __version__
 import nwgait
-<<<<<<< HEAD
-from functools import wraps
-=======
 import nwactivity
->>>>>>> 185d2d14
 
 
 class NWPipeline:
@@ -646,9 +643,8 @@
 
         return True
 
-<<<<<<< HEAD
+
     @coll_status
-=======
     def activity(self, save=False, quiet=False, log=True):
 
         message("Calculating activity levels...", level='info', display=(not quiet), log=log)
@@ -729,7 +725,6 @@
 
         return True
 
->>>>>>> 185d2d14
     def gait(self, save=False, quiet=False, log=True):
 
         message("Detecting steps and walking bouts...", level='info', display=(not quiet), log=log)
