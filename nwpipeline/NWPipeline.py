--- conflicted
+++ resolved
@@ -619,13 +619,7 @@
         r_file_index = self.device_list.loc[self.device_list['device_location'].isin(self.device_locations['right_ankle'])].index.values
 
         if not (l_file_index or r_file_index):
-<<<<<<< HEAD
-            raise Exception(f'{self.subject_id}_{self.coll_id}: No left or right ankle file found')
-=======
-            message(f"{self.subject_id}_{self.coll_id}: No left or right ankle device found in device list", level='warning', display=(not quiet), log=log)
-            message("", level='info', display=(not quiet), log=log)
-            return False
->>>>>>> 51c08d9b
+            raise Exception(f'{self.subject_id}_{self.coll_id}: No left or right ankle device found in device list')
 
         # set indices and handles case if ankle data is missing
         l_file_index = l_file_index[0] if l_file_index else r_file_index[0]
@@ -645,13 +639,7 @@
 
         # checks to see if files exist
         if not (l_file and r_file):
-<<<<<<< HEAD
-            raise Exception(f'{self.subject_id}_{self.coll_id}: Could not find nwgait object from index')
-=======
-            message(f"{self.subject_id}_{self.coll_id}: Either left or right ankle device data is missing", level='warning', display=(not quiet), log=log)
-            message("", level='info', display=(not quiet), log=log)
-            return False
->>>>>>> 51c08d9b
+            raise Exception(f'{self.subject_id}_{self.coll_id}: Either left or right ankle device data is missing')
 
         # run gait algorithm to find bouts
         wb = nwgait.WalkingBouts(l_file, r_file, left_kwargs={'axis': 1}, right_kwargs={'axis': 1})
