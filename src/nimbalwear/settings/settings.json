--- conflicted
+++ resolved
@@ -117,11 +117,7 @@
       "save": true
     },
     "activity": {
-<<<<<<< HEAD
       "pref_cutpoint": null,
-=======
-      "dominant":  false,
->>>>>>> e5637ea9
       "lowpass": 20,
       "epoch_length": 15,
       "cutpoints": [
