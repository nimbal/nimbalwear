# nimbalwear

nimbalwear is an open source toolkit for processing data from wearable sensors.

This package is pre-release and should not be distributed outside the NiMBaLWear team. Additional functionality and 
documentation will be provided in subsequent releases.

# Contents

- Under construction

# Installation

To install the latest release of nimbalwear directly from GitHub using pip, run the following line in terminal or 
console:

`pip install git+https://github.com/nimbal/nimbalwear`

To install a specific release, insert `@v#.#.#` after the repository name replacing with the tag associated with that 
release. For example:

`pip install git+https://github.com/nimbal/nimbalwear@v1.0.0`

# Package Dependency

To include the latest release of nimbalwear as a dependency in your Python package, include the following line in 
`setup.py` or include the string within the list alongside your other dependencies:

`install_requires=['nimbalwear@git+https://github.com/nimbal/nimbalwear@[version]']`

To include a specific release, replace `[version]` with the tag associated with that release.

# Changes by version

<<<<<<< HEAD
v0.17.0
=======
v0.16.3
- handle Bittium file import if header is imperfect
>>>>>>> 49748a36
- add sync search radius

v0.16.2
- activity fixes
  - output 1-second avm
  - fix hard-coded epoch_length

v0.16.1
- add accel_std_thresh_mg as nonwear setting in JSON file
- check for accelerometer signals before autocal
- fix Nonin device data import bugs
- fix missing gait pushoff data bug

v0.16.0
- updated filtering and vm calculation for activity calculation (faster)
- renamed Data object to Device
- added autocalibration of accelerometers
- added relevant functions from  nwdata, nwnonwear, nwgait, nwsleep, nwactivity, and nwapp as data.py, nonwear.py, 
gait.py, sleep.py, activity.py and app.py modules
- tidy sync outputs
- add option to provide alternative settings.json file
- new processing log for each collection
- output settings to log

v0.15.2
- update to nwdata v0.9.2 (much faster file reading and writing)
- update to nwgait v0.4.2
- new processing log for each run call

v0.15.1
- fix package setup files

v0.15.0
- add option to adjust start time of device on convert
- update to nwnonwear v0.2.0 that uses vertdetach package
- allow choice between accel and gyro step detection
- update pandas append to concat

v0.14.2
- bug fix: non-wear end detection windows in proper direction (nwnonwear v0.1.3)
- bug fix: non-wear detection accounts for temperature frequency in rate of change (nwnonwearv0.1.3)

v0.14.1
- add option to lowpass data before activity calculations (nwactivity v0.2.1)
- bug fix: does not count activity during nonwear or sleep (nwactivity v0.3.0)

v0.14.0
- add option to synchronize devices on convert (nwdata v0.9.0)
- select activity cutpoints based on age (nwactivty v0.2.0)
- bug fix: dominant hand from subjects.csv no longer case sensitive

v0.13.0
- gyro step detection for gait

v0.12.0
- nwdata v0.8.0 update
  - add option to crop NWData inplace
  - add read_header method to CWAFile
  - add rotate_z method to rotate accelerometer and gyroscope data around z axis
  - adjust Bittium accelerometer signals to g instead of mg
  - restructure NWData header
  
v0.11.1
- create separate file for rejected steps
- bug fix: only include single device in cropped nonwear csv
- bug fix: report correct steps detected in log file
- bug fix: do not allow sleep and nonwear to overlap (nwsleep v0.3.1)
- bug fix: dedicated logger based on study code

v0.11.0
- reorganized Pipeline and Collection classes
- moved many settings to settings.json file
- read and convert split so convert can be tracked by status
- update to nwdata v0.7.2
- adjust gait algorithm and vertical axis detection (nwgait v0.3.0)  
- bug fix: quiet variable is passed to edf export function

v0.10.0
- modify collection loop to only perform collections included in device list
- create cropped non-wear time file
- bug fix: file duration calculation while cropping (nwdata v0.7.1)

v0.9.0
- updated to nwdata v0.7.0 to incorporate multiple changes
  - convert to ndarray  before write with pyedflib (bug)
  - handle Bittium Faros 360 and variable signals
  - update device type codes
- Modify device and sensor logic to match nwdata v0.7.0
- bug fix: axis selection during gait detection (nwgait v0.1.4)

v0.8.0
- add option to run daily sleep stats on all sptw that contain sleep (nwsleep v0.3.0)

v0.7.2
- add option to select axis used to detect gait
- add daily_all sleep stats output
- bug fix: convert device locations to upper case when selecting devices
- bug fix: add column names to steps table if none found (workaround)
- bug fix: check for minimum usable data and candidate sptw and sleep bouts before continuing processing (nwsleep v0.2.2)

v0.7.1
- update pyedflib for all required packages

v0.7.0
- add mechanism to add data dictionaries to output folders
- ignore non-wear when detecting sleep period time windows (nwsleep v0.2.0)
- run t5a5 and t8a4 sleep bout detection
- require pyedflib v0.1.22

v0.6.0
- add non-wear detection for Axivity devices (AXV6) (nwnonwear v0.1.2)
- interpolate inserted values when correcting clock drift or sample rate (nwdata v0.5.0)
- faster GENEActiv read and progress bars on clock drift correct (nwdata v0.6.0)
- adjust device selection logic for activity, gait, sleep analytics

v0.5.0
- update `nwdata` to require v0.4.0
    - fixes bug where startdate not updated when cropping NWData
    - adds method to get day indices of a signal
- add subjects.csv
- add sleep detection and analysis (nwsleep v0.1.0)
- fix bug where errors during collection not logged correctly

v0.4.0
- update `nwactivity` to require v0.1.1 (remove mvpa from daily summary)
- update `nwgait` to require v0.1.2 (add daily gait summary)
- add daily gait summary output
- add pipeline status tracking
- renames EDF files to standard names based on information from devices.csv
- loads data only required devices for single stage
- add support for Axivity AX6 devices (update `nwdata` to require v0.3.0)

v0.3.0
- add gait processing (nwgait v0.1.0)
- add unexpected error handling with traceback output to log
- add activity processing (nwactivity v0.1.0)
- add study_code as an identifier for all generated data
- add nonwear_bout_id to nonwear output (nwnonwear v0.1.1)

v0.2.0
- add nonwear processing (nwnonwear v0.1.0)
- add option to process only a single stage of the pipeline

v0.1.1
- update `nwdata` to require v0.1.2<|MERGE_RESOLUTION|>--- conflicted
+++ resolved
@@ -32,12 +32,8 @@
 
 # Changes by version
 
-<<<<<<< HEAD
-v0.17.0
-=======
 v0.16.3
 - handle Bittium file import if header is imperfect
->>>>>>> 49748a36
 - add sync search radius
 
 v0.16.2
