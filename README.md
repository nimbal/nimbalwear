--- conflicted
+++ resolved
@@ -32,12 +32,9 @@
 
 # Changes by version
 
-<<<<<<< HEAD
-=======
 v0.21.1
 - fixed MANIFEST.in bug
 
->>>>>>> b434fe85
 v0.21.0
 - reorganized gait module code
 
